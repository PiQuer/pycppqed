from distutils.core import setup, Extension, Command
import unittest
import numpy as np
import sys

cio = Extension("pycppqed.cio", sources=["pycppqed/io.c"])
ciobin = Extension("pycppqed.ciobin", sources=["pycppqed/iobin.cc"], libraries=['boost_serialization'])

class test(Command):
    """
    Run all available tests of pycppqed.
    """
    user_options = []
    initialize_options = lambda s:None
    finalize_options = lambda s:None
    def run(self):
        from pycppqed import test_initialconditions, test_io, test_statevector
        testsuits = {
            "initialconditions": test_initialconditions.suite(),
            "io": test_io.suite(),
            "statevector": test_statevector.suite(),
            }
        suite = unittest.TestSuite(testsuits.values())
        unittest.TextTestRunner(verbosity=2).run(suite)


ext_modules = [cio]
if '--add-iobin' in sys.argv:
    ext_modules.append(ciobin)
    sys.argv.remove('--add-iobin')


setup(
    name = "PyCppQED",
    version = "0.1.2",
    author = "Sebastian Kraemer",
    author_email = "basti.kr@gmail.com",
    url = "http://github.com/bastikr/pycppqed",
    license = "BSD",
<<<<<<< HEAD
    packages = ('pycppqed','teazertools'),
    package_data={'teazertools':['generic_submitter_defaults.conf']},
    scripts=('bin/calculate_mean','bin/cppqedjob','bin/submitter'),
    ext_modules = [cio],
=======
    packages = ('pycppqed',),
    ext_modules = ext_modules,
>>>>>>> 5acf71bd
    cmdclass = {
        "test": test,
        },
    include_dirs = [np.get_include()]
    )<|MERGE_RESOLUTION|>--- conflicted
+++ resolved
@@ -37,15 +37,10 @@
     author_email = "basti.kr@gmail.com",
     url = "http://github.com/bastikr/pycppqed",
     license = "BSD",
-<<<<<<< HEAD
     packages = ('pycppqed','teazertools'),
     package_data={'teazertools':['generic_submitter_defaults.conf']},
+    ext_modules = ext_modules,
     scripts=('bin/calculate_mean','bin/cppqedjob','bin/submitter'),
-    ext_modules = [cio],
-=======
-    packages = ('pycppqed',),
-    ext_modules = ext_modules,
->>>>>>> 5acf71bd
     cmdclass = {
         "test": test,
         },
