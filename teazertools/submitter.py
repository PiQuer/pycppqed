--- conflicted
+++ resolved
@@ -484,16 +484,7 @@
         
             
     def _jobarray_maker(self, basedir, parameters):
-<<<<<<< HEAD
-        myjob = JobArray(self.script, basedir=basedir, parameters=parameters, seeds=self.seeds, config=self.JobArrayParams)
-=======
-        myjob = JobArray(self.script,basedir=basedir,seeds=self.seeds[:],averageids=self.averageids,
-                         parameters=parameters, matlab=self.matlab, average=self.average)
-        myjob.testrun_t = self.testrun_t
-        myjob.testrun_dt = self.testrun_dt
-        myjob.compress = self.compress
-        myjob.resume = self.resume
->>>>>>> bc86a921
+        myjob = JobArray(self.script, basedir=basedir, parameters=parameters, seeds=self.seeds[:], config=self.JobArrayParams)
         return myjob
         
     def _combine_pars(self, rangepars):
